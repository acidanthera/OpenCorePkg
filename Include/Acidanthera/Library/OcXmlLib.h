/** @file

OcXmlLib

Copyright (c) 2018, vit9696

All rights reserved.

This program and the accompanying materials
are licensed and made available under the terms and conditions of the BSD License
which accompanies this distribution.  The full text of the license may be found at
http://opensource.org/licenses/bsd-license.php

THE PROGRAM IS DISTRIBUTED UNDER THE BSD LICENSE ON AN "AS IS" BASIS,
WITHOUT WARRANTIES OR REPRESENTATIONS OF ANY KIND, EITHER EXPRESS OR IMPLIED.

**/

//
// Copyright (c) 2012 ooxi/xml.c
//     https://github.com/ooxi/xml.c
//
// This software is provided 'as-is', without any express or implied warranty.
// In no event will the authors be held liable for any damages arising from the
// use of this software.
//
// Permission is granted to anyone to use this software for any purpose,
// including commercial applications, and to alter it and redistribute it
// freely, subject to the following restrictions:
//
//  1. The origin of this software must not be misrepresented; you must not
//     claim that you wrote the original software. If you use this software in a
//     product, an acknowledgment in the product documentation would be
//     appreciated but is not required.
//
//  2. Altered source versions must be plainly marked as such, and must not be
//     misrepresented as being the original software.
//
//  3. This notice may not be removed or altered from any source distribution.
//

#ifndef OC_XML_LIB_H
#define OC_XML_LIB_H

#include <Library/OcGuardLib.h>

/**
  Maximum nest level.
  XML_PARSER_NEST_LEVEL is required to fit into INT32.
**/
#ifndef XML_PARSER_NEST_LEVEL
#define XML_PARSER_NEST_LEVEL 32ULL
#endif

/**
  Maximum child node count.
  XML_PARSER_NODE_COUNT*2 is required to fit into INT32.
**/
#ifndef XML_PARSER_NODE_COUNT
#define XML_PARSER_NODE_COUNT 32768ULL
#endif

/**
  Maximum reference count.
  XML_PARSER_MAX_REFERENCE_COUNT*2 is required to fit into INT32.
**/
#ifndef XML_PARSER_MAX_REFERENCE_COUNT
#define XML_PARSER_MAX_REFERENCE_COUNT (32ULL*1024)
#endif

/**
  Maximum input data size, currently 32 MB.
  XML_PARSER_MAX_SIZE is required to fit into INT32.
**/
#ifndef XML_PARSER_MAX_SIZE
#define XML_PARSER_MAX_SIZE (32ULL*1024*1024)
#endif

/**
  Debug controls.
**/
//#define XML_PARSER_VERBOSE
//#define XML_PRINT_ERRORS

/**
  Plist node types.
**/
typedef enum PLIST_NODE_TYPE_ {
  PLIST_NODE_TYPE_ANY,
  PLIST_NODE_TYPE_ARRAY,
  PLIST_NODE_TYPE_DICT,
  PLIST_NODE_TYPE_KEY,
  PLIST_NODE_TYPE_STRING,
  PLIST_NODE_TYPE_DATA,
  PLIST_NODE_TYPE_DATE,
  PLIST_NODE_TYPE_TRUE,
  PLIST_NODE_TYPE_FALSE,
  PLIST_NODE_TYPE_REAL,
  PLIST_NODE_TYPE_INTEGER,
  PLIST_NODE_TYPE_MAX
} PLIST_NODE_TYPE;

/**
  Opaque structure holding the parsed xml document.
**/
struct XML_DOCUMENT_;
struct XML_NODE_;
typedef struct XML_DOCUMENT_ XML_DOCUMENT;
typedef struct XML_NODE_ XML_NODE;


/**
  Parse the XML fragment in buffer.
  References in the document to allow deduplicated node reading:
  <integer ID="0" size="64">0x0</integer>
  <integer IDREF="0" size="64"/>

  @param[in,out]  Buffer  Chunk to be parsed.
  @param[in]      Length  Size of the buffer.
  @param[in]      WithRef TRUE to enable reference lookup support.

  @warning `Buffer` will be referenced by the document, it may not be freed
           until XML_DOCUMENT is freed.
  @warning XmlDocumentFree should be called after completion.
  @warning `Buffer` contents are permanently modified during parsing

  @return The parsed xml fragment or NULL.
**/
XML_DOCUMENT *
XmlDocumentParse (
  IN OUT  CHAR8    *Buffer,
  IN      UINT32   Length,
  IN      BOOLEAN  WithRefs
  );

/**
  Export parsed document into the buffer.

  @param[in]  Document          XML_DOCUMENT to export.
  @param[out] Length            Resulting length of the buffer without trailing '\0'. Optional.
  @param[in]  Skip              Number of root levels to be skipped before exporting, normally 0.
  @param[in]  PrependPlistInfo  TRUE to prepend XML plist doc info to exported document.

  @return The exported buffer allocated from pool or NULL.
**/
CHAR8 *
XmlDocumentExport (
  IN   CONST XML_DOCUMENT  *Document,
  OUT  UINT32              *Length  OPTIONAL,
  IN   UINT32              Skip,
  IN   BOOLEAN             PrependPlistInfo
  );

/**
  Free all resources associated with the document. All XML_NODE
  references obtained through the document will be invalidated.

  @param[in,out] Document XML document to be freed.
**/
VOID
XmlDocumentFree (
  IN OUT  XML_DOCUMENT  *Document
  );

/**
  Get the root of the XML document.

  @param[in]  Document  A pointer to the XML document.

  @return Root node of Document.
**/
XML_NODE *
XmlDocumentRoot (
  IN  CONST XML_DOCUMENT  *Document
  );

/**
  Get the name of an XML node.

  @param[in]  Node  A pointer to the XML node.

  @return The name of the XML node.
**/
CONST CHAR8 *
XmlNodeName (
  IN  CONST XML_NODE  *Node
  );

/**
  Get the content of an XML node.

  @param[in]  Node  A pointer to the XML node.

  @return The string content of the XML node or NULL.
**/
CONST CHAR8 *
XmlNodeContent (
  IN  CONST XML_NODE  *Node
  );

/**
  Change the string content of an XML node.

  @param[in,out]  Node     A pointer to the XML node.
  @param[in]      Content  New node content.

  @warning Content must stay valid until freed by XmlDocumentFree.
**/
VOID
XmlNodeChangeContent (
  IN OUT  XML_NODE     *Node,
  IN      CONST CHAR8  *Content
  );

/**
  Get the number of child nodes under an XML node.

  @param[in]  Node  A pointer to the XML node.

  @return Number of child nodes.
**/
UINT32
XmlNodeChildren (
  IN  CONST XML_NODE  *Node
  );

/**
  Get the specific child node.

  @param[in]  Node   A pointer to the XML node.
  @param[in]  Child  Index of children of Node.

  @return The n-th child, behaviour is undefined if out of range.
**/
XML_NODE *
XmlNodeChild (
  IN  CONST XML_NODE  *Node,
  IN  UINT32          Child
  );

/**
  Get the child node specified by the list of names.

  @param[in,out]  Node       A pointer to the XML node.
  @param[in]      ChildName  List of child names.

  @return The node described by the path or NULL if child cannot be found.

  @warning Each element on the way must be unique.
  @warning Last argument must be NULL.
**/
XML_NODE *
EFIAPI
XmlEasyChild (
  IN OUT  XML_NODE     *Node,
  IN      CONST CHAR8  *ChildName,
  ...
  );

/**
  Append new node to current node.

  @param[in,out]  Node        Current node.
  @param[in]      Name        Name of the new node.
  @param[in]      Attributes  Attributes of the new node. Optional.
  @param[in]      Content     New node content. Optional.

  @return Newly created node or NULL.

  @warning Name, Attributes, and Content must stay valid till XmlDocumentFree.
**/
XML_NODE *
XmlNodeAppend (
  IN OUT  XML_NODE     *Node,
  IN      CONST CHAR8  *Name,
  IN      CONST CHAR8  *Attributes  OPTIONAL,
  IN      CONST CHAR8  *Content     OPTIONAL
  );

/**
  Prepend new node to current node.

  @param[in,out]  Node        Current node.
  @param[in]      Name        Name of the new node.
  @param[in]      Attributes  Attributes of the new node. Optional.
  @param[in]      Content     New node content. Optional.

  @return Newly created node or NULL.

  @warning Name, Attributes, and Content must stay valid till XmlDocumentFree.
**/
XML_NODE *
XmlNodePrepend (
  IN OUT  XML_NODE     *Node,
  IN      CONST CHAR8  *Name,
  IN      CONST CHAR8  *Attributes,
  IN      CONST CHAR8  *Content
  );

/**
<<<<<<< HEAD
  Remove the Index-th child node inside an XML node.

  @param[in,out]  Node        Current node.
  @param[in]      Index       Index-th child node to be removed.
**/
VOID
XmlNodeRemoveByIndex (
  IN OUT  XML_NODE     *Node,
  IN      UINT32       Index
  );

/**
  Remove the child node from the current node.

  @param[in,out]  Node        Current node.
  @param[in]      ChildNode   Child node to be removed.
**/
VOID
XmlNodeRemove (
  IN OUT  XML_NODE     *Node,
  IN      XML_NODE     *ChildNode
=======
  Unescape XML string.

  @param[in]  String  Escaped string to be converted to unescaped.

  @return     Unescaped XML string that must be freed manually,
              or NULL on memory allocation failure.
**/
CONST CHAR8 *
XmlUnescapeString (
  IN      CONST CHAR8  *String
>>>>>>> 77aa7e29
  );

/**
  Get the root node of the plist document.

  @param[in]  Document  A pointer to the plist document.

  @return Root node of the plist document or NULL.

  @warning Only a subset of plist is supported.
  @warning No validation of plist format is performed.
**/
XML_NODE *
PlistDocumentRoot (
  IN  CONST XML_DOCUMENT  *Document
  );

/**
  Basic type casting (up to PLIST_NODE_TYPE_MAX).

  Guarantees that node represents passed type.
  Guarantees that arrays and dicts have valid amount of children, while others have 0.
  Guarantees that keys have names and integers have values.

  @param[in]  Node  A pointer to the XML node. Optional.
  @param[in]  Type  Plist node type to be casted to.

  @return Node if it is not NULL and represents passed Type or NULL.

  @warning It is not guaranteed that Node has valid data, for data or integer types.
**/
XML_NODE *
PlistNodeCast (
  IN  XML_NODE         *Node  OPTIONAL,
  IN  PLIST_NODE_TYPE  Type
  );

/**
  Get the number of plist dictionary entries.

  @param[in]  Node  A pointer to the XML node.

  @return Number of plist dictionary entries.
**/
UINT32
PlistDictChildren (
  IN  CONST XML_NODE  *Node
  );

/**
  Get the specific child node under a plist dictionary.

  @param[in]   Node   A pointer to the XML node.
  @param[in]   Child  Index of children of Node.
  @param[out]  Value  Value of the returned Node. Optional.

  @return The n-th dictionary key, behaviour is undefined if out of range.
**/
XML_NODE *
PlistDictChild (
  IN   CONST XML_NODE  *Node,
  IN   UINT32          Child,
  OUT  XML_NODE        **Value OPTIONAL
  );

/**
  Get the value of a plist key.

  @param[in]   Node   A pointer to the XML node. Optional.

  @return Key value for valid type or NULL.
**/
CONST CHAR8 *
PlistKeyValue (
  IN  XML_NODE  *Node  OPTIONAL
  );

/**
  Get the value of a plist string.

  @param[in]      Node   A pointer to the XML node. Optional.
  @param[out]     Value  Value of plist string.
  @param[in,out]  Size   Size of Value, including the '\0' terminator.

  @return TRUE if Node can be casted to PLIST_NODE_TYPE_STRING.
**/
BOOLEAN
PlistStringValue (
  IN      XML_NODE  *Node   OPTIONAL,
     OUT  CHAR8     *Value,
  IN OUT  UINT32    *Size
  );

/**
  Decode data content for valid type or set *Size to 0.

  @param[in]      Node    A pointer to the XML node. Optional.
  @param[out]     Buffer  Buffer of plist data.
  @param[in,out]  Size    Size of Buffer.

  @return TRUE if Node can be casted to PLIST_NODE_TYPE_DATA.
**/
BOOLEAN
PlistDataValue (
  IN      XML_NODE  *Node    OPTIONAL,
  OUT     UINT8     *Buffer,
  IN OUT  UINT32    *Size
  );

/**
  Get the value of a plist boolean.

  @param[in]      Node   A pointer to the XML node. Optional.
  @param[out]     Value  Value of plist boolean.

  @return TRUE if Node can be casted to PLIST_NODE_TYPE_TRUE or PLIST_NODE_TYPE_FALSE.
**/
BOOLEAN
PlistBooleanValue (
  IN   XML_NODE  *Node   OPTIONAL,
  OUT  BOOLEAN   *Value
  );

/**
  Get the value of a plist integer.

  @param[in]   Node   A pointer to the XML node. Optional.
  @param[out]  Value  Value of plist integer.
  @param[in]   Size   Size of Value to be casted to (UINT8, UINT16, UINT32, or UINT64).
  @param[in]   Hex    TRUE to interpret the value as hexadecimal values, decimal otherwise.   

  @return TRUE if Node can be casted to PLIST_NODE_TYPE_TRUE or PLIST_NODE_TYPE_FALSE.
**/
BOOLEAN
PlistIntegerValue (
  IN   XML_NODE  *Node   OPTIONAL,
  OUT  VOID      *Value,
  IN   UINT32    Size,
  IN   BOOLEAN   Hex
  );

/**
  Get the values of multiple types of data that are valid.

  Valid type for MultiData is DATA itself, STRING, INTEGER,
  or BOOLEAN (as 1 byte with 1 or 0 value).

  @param[in]      Node    A pointer to the XML node. Optional.
  @param[out]     Buffer  Buffer of plist MultiData.
  @param[in,out]  Size    Size of Buffer.

  @warning Integer must fit 32-bit UNSIGNED.
  @warning Buffer must be at least 1 byte long.

  @return TRUE if Node can be casted to any of the aforementioned types.
**/
BOOLEAN
PlistMultiDataValue (
  IN      XML_NODE  *Node    OPTIONAL,
     OUT  VOID      *Buffer,
  IN OUT  UINT32    *Size
  );

/**
  Get size of a plist string, including the '\0' terminator.

  @param[in]      Node   A pointer to the XML node. Optional.
  @param[out]     Size   Size of string.

  @return TRUE if Node can be casted to PLIST_NODE_TYPE_STRING.
**/
BOOLEAN
PlistStringSize (
  IN   XML_NODE  *Node  OPTIONAL,
  OUT  UINT32    *Size
  );

/**
  Get size of a plist data.

  @param[in]      Node   A pointer to the XML node. Optional.
  @param[out]     Size   Size of data.

  @return TRUE if Node can be casted to PLIST_NODE_TYPE_DATA.
**/
BOOLEAN
PlistDataSize (
  IN   XML_NODE  *Node  OPTIONAL,
  OUT  UINT32    *Size
  );

/**
  Get size of multiple types of data that are valid.

  Valid type for MultiData is DATA itself, STRING, INTEGER,
  or BOOLEAN (as 1 byte with 1 or 0 value).

  @param[in]      Node   A pointer to the XML node. Optional.
  @param[out]     Size   Size of MultiData.

  @return TRUE if Node can be casted to any of the aforementioned types.
**/
BOOLEAN
PlistMultiDataSize (
  IN   XML_NODE  *Node  OPTIONAL,
  OUT  UINT32    *Size
  );

#endif // OC_XML_LIB_H<|MERGE_RESOLUTION|>--- conflicted
+++ resolved
@@ -298,7 +298,6 @@
   );
 
 /**
-<<<<<<< HEAD
   Remove the Index-th child node inside an XML node.
 
   @param[in,out]  Node        Current node.
@@ -320,7 +319,9 @@
 XmlNodeRemove (
   IN OUT  XML_NODE     *Node,
   IN      XML_NODE     *ChildNode
-=======
+  );
+
+/**
   Unescape XML string.
 
   @param[in]  String  Escaped string to be converted to unescaped.
@@ -331,7 +332,6 @@
 CONST CHAR8 *
 XmlUnescapeString (
   IN      CONST CHAR8  *String
->>>>>>> 77aa7e29
   );
 
 /**
