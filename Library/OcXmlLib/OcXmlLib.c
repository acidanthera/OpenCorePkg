/** @file

OcXmlLib

Copyright (c) 2018, vit9696

All rights reserved.

This program and the accompanying materials
are licensed and made available under the terms and conditions of the BSD License
which accompanies this distribution.  The full text of the license may be found at
http://opensource.org/licenses/bsd-license.php

THE PROGRAM IS DISTRIBUTED UNDER THE BSD LICENSE ON AN "AS IS" BASIS,
WITHOUT WARRANTIES OR REPRESENTATIONS OF ANY KIND, EITHER EXPRESS OR IMPLIED.

**/

//
// Copyright (c) 2012 ooxi/xml.c
//     https://github.com/ooxi/xml.c
//
// This software is provided 'as-is', without any express or implied warranty.
// In no event will the authors be held liable for any damages arising from the
// use of this software.
//
// Permission is granted to anyone to use this software for any purpose,
// including commercial applications, and to alter it and redistribute it
// freely, subject to the following restrictions:
//
//  1. The origin of this software must not be misrepresented; you must not
//     claim that you wrote the original software. If you use this software in a
//     product, an acknowledgment in the product documentation would be
//     appreciated but is not required.
//
//  2. Altered source versions must be plainly marked as such, and must not be
//     misrepresented as being the original software.
//
//  3. This notice may not be removed or altered from any source distribution.
//

#include <Library/OcXmlLib.h>
#include <Library/BaseLib.h>
#include <Library/BaseMemoryLib.h>
#include <Library/DebugLib.h>
#include <Library/MemoryAllocationLib.h>
#include <Library/OcMiscLib.h>
#include <Library/OcStringLib.h>

/**
  Minimal extra allocation size during export.
**/
#define XML_EXPORT_MIN_ALLOCATION_SIZE 4096

#define XML_PLIST_HEADER  "<?xml version=\"1.0\" encoding=\"UTF-8\"?><!DOCTYPE plist PUBLIC \"-//Apple//DTD PLIST 1.0//EN\" \"http://www.apple.com/DTDs/PropertyList-1.0.dtd\">"

struct XML_NODE_LIST_;
struct XML_PARSER_;

typedef struct XML_NODE_LIST_ XML_NODE_LIST;
typedef struct XML_PARSER_ XML_PARSER;

/**
  An XML_NODE will always contain a tag name and possibly a list of
  children or text content.
**/
struct XML_NODE_ {
  CONST CHAR8    *Name;
  CONST CHAR8    *Attributes;
  CONST CHAR8    *Content;
  XML_NODE       *Real;
  XML_NODE_LIST  *Children;
};

struct XML_NODE_LIST_ {
  UINT32    NodeCount;
  UINT32    AllocCount;
  XML_NODE  *NodeList[];
};

typedef struct {
  UINT32        RefCount;
  UINT32        RefAllocCount;
  XML_NODE      **RefList;
} XML_REFLIST;

/**
  An XML_DOCUMENT simply contains the root node and the underlying buffer.
**/
struct XML_DOCUMENT_ {
  struct {
    CHAR8       *Buffer;
    UINT32      Length;
  } Buffer;

  XML_NODE      *Root;
  XML_REFLIST   References;
};

/**
  Parser context.
**/
struct XML_PARSER_ {
  CHAR8  *Buffer;
  UINT32 Position;
  UINT32 Length;
  UINT32 Level;
};

/**
  Character offsets.
**/
typedef enum XML_PARSER_OFFSET_ {
  NO_CHARACTER        = -1,
  CURRENT_CHARACTER   = 0,
  NEXT_CHARACTER      = 1,
} XML_PARSER_OFFSET;

/**
  Plist node types.
**/
CONST CHAR8 *
PlistNodeTypes[PLIST_NODE_TYPE_MAX] = {
  NULL,
  "array",
  "dict",
  "key",
  "string",
  "data",
  "date",
  "true",
  "false",
  "real",
  "integer"
};

/**
  Parse the attribute number.

  @param[in]   Attributes      XML attributes.
  @param[in]   Argument        Name of the XML argument.
  @param[in]   ArgumentLength  Length of the XML argument.
  @param[out]  ArgumentValue   The parsed XML argument value.

  @retval  TRUE on successful parsing.
**/
STATIC
BOOLEAN
XmlParseAttributeNumber (
  IN  CONST CHAR8   *Attributes,
  IN  CONST CHAR8   *Argument,
  IN  UINT32        ArgumentLength,
  OUT UINT32        *ArgumentValue
  )
{
  CONST CHAR8  *ArgumentStart;
  CONST CHAR8  *ArgumentEnd;
  UINTN        Number;
  CHAR8        NumberStr[16];

  ASSERT (Attributes    != NULL);
  ASSERT (Argument      != NULL);
  ASSERT (ArgumentValue != NULL);

  //
  // FIXME: This may give false positives.
  //

  ArgumentStart = AsciiStrStr (Attributes, Argument);
  if (ArgumentStart == NULL) {
    return FALSE;
  }

  ArgumentStart += ArgumentLength;
  ArgumentEnd   = AsciiStrStr (ArgumentStart, "\"");
  Number        = ArgumentEnd - ArgumentStart;

  if (ArgumentEnd == NULL || Number > sizeof (NumberStr) - 1) {
    return FALSE;
  }

  CopyMem (&NumberStr, ArgumentStart, Number);
  NumberStr[Number] = '\0';
  *ArgumentValue = (UINT32) AsciiStrDecimalToUint64 (NumberStr);

  return TRUE;
}

/**
  Create a new XML node.

  @param[in]  Name        Name of the new node.
  @param[in]  Attributes  Attributes of the new node. Optional.
  @param[in]  Content     Content of the new node. Optional.
  @param[in]  Real        Pointer to the acual content when a reference exists. Optional.
  @param[in]  Children    Pointer to the children of the node. Optional.

  @return  The created XML node.
**/
STATIC
XML_NODE *
XmlNodeCreate (
  IN  CONST CHAR8          *Name,
  IN  CONST CHAR8          *Attributes  OPTIONAL,
  IN  CONST CHAR8          *Content     OPTIONAL,
  IN  XML_NODE             *Real        OPTIONAL,
  IN  XML_NODE_LIST        *Children    OPTIONAL
  )
{
  XML_NODE  *Node;

  ASSERT (Name != NULL);

  Node = AllocatePool (sizeof (XML_NODE));

  if (Node != NULL) {
    Node->Name       = Name;
    Node->Attributes = Attributes;
    Node->Content    = Content;
    Node->Real       = Real;
    Node->Children   = Children;
  }

  return Node;
}

/**
  Add a child node to the node given.

  @param[in,out]  Node   Pointer to the XML node to which the child will be added.
  @param[in]      Child  Pointer to the child XML node.

  @retval  TRUE on successful adding.
**/
STATIC
BOOLEAN
XmlNodeChildPush (
  IN OUT  XML_NODE  *Node,
  IN      XML_NODE  *Child
  )
{
  UINT32         NodeCount;
  UINT32         AllocCount;
  XML_NODE_LIST  *NewList;

  ASSERT (Node  != NULL);
  ASSERT (Child != NULL);

  NodeCount  = 0;
  AllocCount = 1;

  //
  // Push new node if there is enough room.
  //
  if (Node->Children != NULL) {
    NodeCount = Node->Children->NodeCount;
    AllocCount = Node->Children->AllocCount;

    if (NodeCount < XML_PARSER_NODE_COUNT && AllocCount > NodeCount) {
      Node->Children->NodeList[NodeCount] = Child;
      ++Node->Children->NodeCount;
      return TRUE;
    }
  }

  //
  // Insertion will exceed the limit.
  //
  if (NodeCount >= XML_PARSER_NODE_COUNT - 1) {
    return FALSE;
  }

  //
  // Allocate three times more room.
  // This balances performance and memory usage on large files like prelinked plist.
  //
  AllocCount *= 3;

  NewList = (XML_NODE_LIST *) AllocatePool (
    sizeof (XML_NODE_LIST) + sizeof (NewList->NodeList[0]) * AllocCount
    );

  if (NewList == NULL) {
    return FALSE;
  }

  NewList->NodeCount  = NodeCount + 1;
  NewList->AllocCount = AllocCount;

  if (Node->Children != NULL) {
    CopyMem (
      &NewList->NodeList[0],
      &Node->Children->NodeList[0],
      sizeof (NewList->NodeList[0]) * NodeCount
      );

    FreePool (Node->Children);
  }

  NewList->NodeList[NodeCount] = Child;
  Node->Children = NewList;

  return TRUE;
}

/**
  Store XML reference.

  @param[in,out]  References       A pointer to the list of XML references.
  @param[in]      Node             A pointer to the XML node.
  @param[in]      ReferenceNumber  Number of reference.

  @retval  TRUE if the XML reference was successfully pushed.
**/
STATIC
BOOLEAN
XmlPushReference (
  IN OUT  XML_REFLIST  *References,
  IN      XML_NODE     *Node,
  IN      UINT32       ReferenceNumber
  )
{
  XML_NODE   **NewReferences;
  UINT32     NewRefAllocCount;

  ASSERT (References != NULL);
  ASSERT (Node       != NULL);

  if (ReferenceNumber >= XML_PARSER_MAX_REFERENCE_COUNT) {
    return FALSE;
  }

  if (ReferenceNumber >= References->RefAllocCount) {
    if (OcOverflowAddMulU32 (ReferenceNumber, 1, 2, &NewRefAllocCount)) {
      return FALSE;
    }

    NewReferences = AllocateZeroPool (NewRefAllocCount * sizeof (References->RefList[0]));
    if (NewReferences == NULL) {
      return FALSE;
    }

    if (References->RefList != NULL) {
      CopyMem (
        &NewReferences[0],
        &References->RefList[0],
        References->RefCount * sizeof (References->RefList[0])
        );
      FreePool (References->RefList);
    }

    References->RefList       = NewReferences;
    References->RefAllocCount = NewRefAllocCount;
  }

  References->RefList[ReferenceNumber] = Node;
  if (ReferenceNumber >= References->RefCount) {
    References->RefCount = ReferenceNumber + 1;
  }

  return TRUE;
}

/**
  Get real value from a node referencing another.

  @param[in]  References  A pointer to the XML references. Optional.
  @param[in]  Attributes  XML attributes. Optional.

  @return  The real XML node from the one referencing it.
**/
STATIC
XML_NODE *
XmlNodeReal (
  IN  CONST XML_REFLIST  *References  OPTIONAL,
  IN  CONST CHAR8        *Attributes  OPTIONAL
  )
{
  BOOLEAN      HasArgument;
  UINT32       Number;

  if (References == NULL || Attributes == NULL) {
    return NULL;
  }

  HasArgument = XmlParseAttributeNumber (
    Attributes,
    "IDREF=\"",
    L_STR_LEN ("IDREF=\""),
    &Number
    );

  if (!HasArgument || Number >= References->RefCount) {
    return NULL;
  }

  return References->RefList[Number];
}

/**
  Free the resources allocated by the node.

  @param[in,out]  Node  A pointer to the XML node to be freed.
**/
STATIC
VOID
XmlNodeFree (
  IN OUT  XML_NODE  *Node
  )
{
  UINT32  Index;

  ASSERT (Node != NULL);

  if (Node->Children != NULL) {
    for (Index = 0; Index < Node->Children->NodeCount; ++Index) {
      XmlNodeFree (Node->Children->NodeList[Index]);
    }
    FreePool (Node->Children);
  }

  FreePool (Node);
}

/**
  Free the XML references.

  @param[in,out]  References  A pointer to the XML references to be freed.
**/
STATIC
VOID
XmlFreeRefs (
  IN OUT  XML_REFLIST  *References
  )
{
  ASSERT (References != NULL);

  if (References->RefList != NULL) {
    FreePool (References->RefList);
    References->RefList = NULL;
  }
}

/**
  Echo the parsers call stack for debugging purposes.
**/
#ifdef XML_PARSER_VERBOSE
#define XML_PARSER_INFO(Parser, Message) \
  DEBUG ((DEBUG_VERBOSE, "OCXML: XML_PARSER_INFO %a\n", Message));
#define XML_PARSER_TAG(Parser, Tag) \
  DEBUG ((DEBUG_VERBOSE, "OCXML: XML_PARSER_TAG %a\n", Tag));
#else
#define XML_PARSER_INFO(Parser, Message) do {} while (0)
#define XML_PARSER_TAG(Parser, Tag) do {} while (0)
#endif

/**
  Echo an error regarding the parser's source to the console.

  @param[in]  Parser   A pointer to the XML parser.
  @param[in]  Offset   Offset of the XML parser.
  @param[in]  Message  Message to be displayed
**/
VOID
XmlParserError (
  IN  CONST XML_PARSER   *Parser,
  IN  XML_PARSER_OFFSET  Offset,
  IN  CONST CHAR8        *Message
  )
{
  UINT32  Character;
  UINT32  Position;
  UINT32  Row;
  UINT32  Column;

  ASSERT (Parser  != NULL);
  ASSERT (Message != NULL);

  Character = 0;
  Row       = 0;
  Column    = 0;

  if (Parser->Length > 0 && (Parser->Position > 0 || NO_CHARACTER != Offset)) {
    Character = Parser->Position + Offset;
    if (Character > Parser->Length-1) {
      Character = Parser->Length-1;
    }

    for (Position = 0; Position <= Character; ++Position) {
      ++Column;

      if ('\n' == Parser->Buffer[Position]) {
        ++Row;
        Column = 0;
      }
    }
  }

  if (NO_CHARACTER != Offset) {
    DEBUG ((
      DEBUG_INFO, "OCXML: XmlParserError at %u:%u (is %c): %a\n",
      Row + 1,
      Column,
      Parser->Buffer[Character],
      Message
      ));
  } else {
    DEBUG ((
      DEBUG_INFO, "OCXML: XmlParserError at %u:%u: %a\n",
      Row + 1,
      Column,
      Message
      ));
  }
}

/**
  Conditionally enable error printing.
**/
#ifdef XML_PRINT_ERRORS
#define XML_PARSER_ERROR(Parser, Offset, Message) \
  XmlParserError (Parser, Offset, Message)
#define XML_USAGE_ERROR(Message) \
  DEBUG ((DEBUG_VERBOSE, "OCXML: %a\n", Message));
#else
#define XML_PARSER_ERROR(Parser, Offset, Message) do {} while (0)
#define XML_USAGE_ERROR(X) do {} while (0)
#endif

/**
  Return the N-th not-whitespace byte in parser or 0 if such a byte does not exist.

  @param[in]  Parser  A pointer to the XML parser.
  @param[in]  N       The N-th index.

  @return The N-th not-whitespace byte or 0.
**/
STATIC
CHAR8
XmlParserPeek (
  IN  CONST XML_PARSER  *Parser,
  IN  UINT32            N
  )
{
  UINT32  Position;

  ASSERT (Parser != NULL);

  if (!OcOverflowAddU32 (Parser->Position, N, &Position)
    && Position < Parser->Length) {
    return Parser->Buffer[Position];
  }

  return 0;
}


/**
  Move the parser's position n bytes. If the new position would be out of
  bounds, it will be converted to the bounds itself.

  @param[in,out]  Parser  A pointer to the XML parser.
  @param[in]      N       The N-th index.
**/
STATIC
VOID
XmlParserConsume (
  IN OUT  XML_PARSER  *Parser,
  IN      UINT32      N
  )
{
  ASSERT (Parser != NULL);

#ifdef XML_PARSER_VERBOSE
  CHAR8   *Consumed;
  CHAR8   *MessageBuffer;
  UINT32  Left;

  //
  // Debug information.
  //

  Consumed = AllocatePool ((N + 1) * sizeof (CHAR8));
  MessageBuffer = AllocatePool (512 * sizeof (CHAR8));
  if (Consumed != NULL && MessageBuffer != NULL) {
    Left = N;
    if (Left > Parser->Length - Parser->Position) {
      Left = Parser->Length - Parser->Position;
    }

    CopyMem (Consumed, &Parser->Buffer[Parser->Position], Left);
    Consumed[Left] = 0;

    AsciiSPrint (MessageBuffer, 512, "Consuming %u bytes \"%a\"", N, Consumed);
    XML_PARSER_INFO (Parser, MessageBuffer);
  }

  if (Consumed != NULL) {
    FreePool (Consumed);
  }

  if (MessageBuffer != NULL) {
    FreePool (MessageBuffer);
  }
#endif

  //
  // Move the position forward.
  //
  if (OcOverflowAddU32 (Parser->Position, N, &Parser->Position)
    || Parser->Position > Parser->Length) {
    Parser->Position = Parser->Length;
  }
}

/**
  Skip to the next non-whitespace character.

  @param[in,out]  Parser  A pointer to the XML parser.
**/
STATIC
VOID
XmlSkipWhitespace (
  IN OUT  XML_PARSER  *Parser
  )
{
  ASSERT (Parser != NULL);

  XML_PARSER_INFO (Parser, "whitespace");

  while (Parser->Position < Parser->Length
    && IsAsciiSpace (Parser->Buffer[Parser->Position])) {
    ++Parser->Position;
  }
}

/**
  Parse the name out of the an XML tag's ending.

  ---( Example )---
  tag_name>
  ---

  @param[in,out]  Parser       A pointer to the XML parser.
  @param[out]     SelfClosing  TRUE to indicate self-closing. Optional.
  @param[out]     Attributes   Exported XML attributes. Optional.

  @return The XML tag in the end.
**/
STATIC
CONST CHAR8 *
XmlParseTagEnd (
  IN OUT  XML_PARSER   *Parser,
     OUT  BOOLEAN      *SelfClosing  OPTIONAL,
     OUT  CONST CHAR8  **Attributes  OPTIONAL
  )
{
  CHAR8   Current;
  UINT32  Start;
  UINT32  AttributeStart;
  UINT32  Length = 0;
  UINT32  NameLength = 0;

  ASSERT (Parser != NULL);

  XML_PARSER_INFO (Parser, "tag_end");

  Current = XmlParserPeek (Parser, CURRENT_CHARACTER);
  Start = Parser->Position;

  //
  // Parse until `>' or a whitespace is reached.
  //
  while (Start + Length < Parser->Length) {
    if (('/' == Current) || ('>' == Current)) {
      break;
    }

    if (NameLength == 0 && IsAsciiSpace (Current)) {
      NameLength = Length;

      if (NameLength == 0) {
        XML_PARSER_ERROR (Parser, CURRENT_CHARACTER, "XmlParseTagEnd::expected tag name");
        return NULL;
      }
    }

    XmlParserConsume (Parser, 1);
    ++Length;

    Current = XmlParserPeek (Parser, CURRENT_CHARACTER);
  }

  //
  // Handle attributes.
  //
  if (NameLength != 0) {
    if (Attributes != NULL && (Current == '/' || Current == '>')) {
      *Attributes = &Parser->Buffer[Start + NameLength];
      AttributeStart = NameLength;
      while (AttributeStart < Length && IsAsciiSpace (**Attributes)) {
        ++(*Attributes);
        ++AttributeStart;
      }
      Parser->Buffer[Start + Length] = '\0';
    }
  } else {
    //
    // No attributes besides name.
    //
    NameLength = Length;
  }

  if ('/' == Current) {
    if (SelfClosing == NULL) {
      XML_PARSER_ERROR (Parser, CURRENT_CHARACTER, "XmlParseTagEnd::unexpected self closing tag");
      return NULL;
    }

    *SelfClosing = TRUE;
    XmlParserConsume (Parser, 1);
    Current = XmlParserPeek (Parser, CURRENT_CHARACTER);
  }

  //
  // Consume `>'.
  //
  if ('>' != Current) {
    XML_PARSER_ERROR (Parser, CURRENT_CHARACTER, "XmlParseTagEnd::expected tag end");
    return NULL;
  }
  XmlParserConsume (Parser, 1);

  //
  // Return parsed tag name.
  //
  Parser->Buffer[Start + NameLength] = 0;
  XML_PARSER_TAG (Parser, &Parser->Buffer[Start]);
  return &Parser->Buffer[Start];
}

/**
  Parse an opening XML tag without attributes.

  ---( Example )---
  <tag_name>
  ---

  @param[in,out]  Parser       A pointer to the XML parser.
  @param[out]     SelfClosing  TRUE to indicate self-closing. Optional.
  @param[out]     Attributes   Exported XML attributes. Optional.

  @return The parsed opening XML tag.
**/
STATIC
CONST CHAR8 *
XmlParseTagOpen (
  IN OUT  XML_PARSER   *Parser,
     OUT  BOOLEAN      *SelfClosing  OPTIONAL,
     OUT  CONST CHAR8  **Attributes
  )
{
  CHAR8    Current;
  CHAR8    Next;
  BOOLEAN  IsComment;

  ASSERT (Parser     != NULL);
  ASSERT (Attributes != NULL);

  XML_PARSER_INFO (Parser, "tag_open");

  do {
    XmlSkipWhitespace (Parser);

    //
    // Consume `<'.
    //
    if ('<' != XmlParserPeek (Parser, CURRENT_CHARACTER)) {
      XML_PARSER_ERROR (Parser, CURRENT_CHARACTER, "XmlParseTagOpen::expected opening tag");
      return NULL;
    }
    XmlParserConsume (Parser, 1);

    Current = XmlParserPeek (Parser, CURRENT_CHARACTER);

    //
    // This is closing tag, e.g. `</tag>', return.
    //
    if (Current == '/') {
      return NULL;
    }

    //
    // This is not a control sequence, e.g. `<!DOCTYPE...>', continue parsing tag.
    //
    if (Current != '?' && Current != '!') {
      break;
    }

    //
    // A crazy XML comment may look like this:
    // <!-- som>>><<<<ething -->
    //
    // '<' has already been consumed a bit earlier, now continue to check '!',
    // and then the two '-'.
    //
    IsComment = FALSE;
    if (Current == '!') {
      //
      // Consume one more byte to check the two `-'.
      // Now `<!--' is guaranteed.
      //
      XmlParserConsume (Parser, 1);
      Current   = XmlParserPeek (Parser, CURRENT_CHARACTER);
      Next      = XmlParserPeek (Parser, NEXT_CHARACTER);
      if (Current == '-' && Next == '-') {
        //
        // Now consume Current and Next which take up 2 bytes.
        //
        XmlParserConsume (Parser, 2);
        IsComment = TRUE;
      }
    }

    //
    // Skip the control sequence.
    // NOTE: This inner loop is created mainly for code simplification.
    //
    while (Parser->Position < Parser->Length) {
      if (IsComment) {
        //
        // Scan `-->' for comments and break if matched.
        //
        if (XmlParserPeek (Parser, CURRENT_CHARACTER) == '-'
            && XmlParserPeek (Parser, NEXT_CHARACTER) == '-'
            && XmlParserPeek (Parser, 2) == '>') {
          //
          // `-->' should all be consumed, which takes 3 bytes.
          //
          XmlParserConsume (Parser, 3);
          break;
        }
      } else {
        //
        // For non-comments, simply match '>'.
        //
        if (XmlParserPeek (Parser, CURRENT_CHARACTER) == '>') {
          XmlParserConsume (Parser, 1);
          break;
        }
      }

      //
      // Consume each byte normally.
      //
      XmlParserConsume (Parser, 1);
    }
  } while (Parser->Position < Parser->Length);

  //
  // Consume tag name.
  //
  return XmlParseTagEnd (Parser, SelfClosing, Attributes);
}

/**
  Parse an closing XML tag without attributes.

  ---( Example )---
  </tag_name>
  ---

  @param[in,out]  Parser      A pointer to the XML parser.
  @param[in]      Unprefixed  TRUE to parse without the starting `<'.

  @return The parsed closing XML tag.
**/
STATIC
CONST CHAR8 *
XmlParseTagClose (
  IN OUT  XML_PARSER  *Parser,
  IN      BOOLEAN     Unprefixed
  )
{
  ASSERT (Parser != NULL);

  XML_PARSER_INFO (Parser, "tag_close");
  XmlSkipWhitespace (Parser);

  if (Unprefixed) {
    //
    // Consume `/'.
    //
    if ('/' != XmlParserPeek (Parser, CURRENT_CHARACTER)) {
      XML_PARSER_ERROR (Parser, CURRENT_CHARACTER, "XmlParseTagClose::expected closing tag `/'");
      return NULL;
    }

    XmlParserConsume (Parser, 1);
  } else {
    //
    // Consume `</'.
    //
    if ('<' != XmlParserPeek (Parser, CURRENT_CHARACTER)) {
      XML_PARSER_ERROR (Parser, CURRENT_CHARACTER, "XmlParseTagClose::expected closing tag `<'");
      return NULL;
    }

    if ('/' != XmlParserPeek (Parser, NEXT_CHARACTER)) {
      XML_PARSER_ERROR (Parser, NEXT_CHARACTER, "XmlParseTagClose::expected closing tag `/'");
      return NULL;
    }

    XmlParserConsume (Parser, 2);
  }

  //
  // Consume tag name.
  //
  return XmlParseTagEnd (Parser, NULL, NULL);
}

/**
  Parse a tag's content.

  ---( Example )---
      this is
    a
        tag {} content
  ---

  @warning CDATA etc. is _not_ and will never be supported

  @param[in,out]  Parser  A pointer to the XML parser.

  @return The parsed content of the tag.
**/
STATIC
CONST CHAR8 *
XmlParseContent (
  IN OUT  XML_PARSER  *Parser
  )
{
  UINTN  Start;
  UINTN  Length;
  CHAR8  Current;

  ASSERT (Parser != NULL);

  XML_PARSER_INFO(Parser, "content");

  //
  // Whitespace will be ignored.
  //
  XmlSkipWhitespace (Parser);

  Start = Parser->Position;
  Length = 0;

  //
  // Consume until `<' is reached.
  //
  while (Start + Length < Parser->Length) {
    Current = XmlParserPeek (Parser, CURRENT_CHARACTER);

    if ('<' == Current) {
      break;
    } else {
      XmlParserConsume (Parser, 1);
      ++Length;
    }
  }

  //
  // Next character must be an `<' or we have reached end of file.
  //
  if ('<' != XmlParserPeek (Parser, CURRENT_CHARACTER)) {
    XML_PARSER_ERROR (Parser, CURRENT_CHARACTER, "XmlParseContent::expected <");
    return NULL;
  }

  //
  // Ignore tailing whitespace.
  //
  while ((Length > 0) && IsAsciiSpace (Parser->Buffer[Start + Length - 1])) {
    --Length;
  }

  //
  // Return text.
  //
  Parser->Buffer[Start + Length] = 0;
  XmlParserConsume (Parser, 1);
  return &Parser->Buffer[Start];
}

/**
  Print to growing buffer always preserving one byte extra.

  @param[in,out]  Buffer       A pointer to the buffer holding contents.
  @param[in,out]  AllocSize    Size of Buffer to be allocated.
  @param[in,out]  CurrentSize  Current size of Buffer before appending.
  @param[in]      Data         Data to be appended.
  @param[in]      DataLength   Length of Data.
**/
STATIC
VOID
XmlBufferAppend (
  IN OUT  CHAR8        **Buffer,
  IN OUT  UINT32       *AllocSize,
  IN OUT  UINT32       *CurrentSize,
  IN      CONST CHAR8  *Data,
  IN      UINT32       DataLength
  )
{
  CHAR8   *NewBuffer;
  UINT32  NewSize;

  ASSERT (Buffer      != NULL);
  ASSERT (AllocSize   != NULL);
  ASSERT (CurrentSize != NULL);
  ASSERT (Data        != NULL);

  NewSize = *AllocSize;

  if (NewSize - *CurrentSize <= DataLength) {
    if (DataLength + 1 <= XML_EXPORT_MIN_ALLOCATION_SIZE) {
      NewSize += XML_EXPORT_MIN_ALLOCATION_SIZE;
    } else {
      NewSize += DataLength + 1;
    }

    NewBuffer = AllocatePool (NewSize);
    if (NewBuffer == NULL) {
      XML_USAGE_ERROR("XmlBufferAppend::failed to allocate");
      return;
    }

    CopyMem (NewBuffer, *Buffer, *CurrentSize);
    FreePool (*Buffer);
    *Buffer    = NewBuffer;
    *AllocSize = NewSize;
  }

  CopyMem (&(*Buffer)[*CurrentSize], Data, DataLength);
  *CurrentSize += DataLength;
}

/**
  Print node to growing buffer always preserving one byte extra.

  @param[in]      Node         A pointer to the XML node.
  @param[in,out]  Buffer       A pointer to the buffer holding contents exported.
  @param[in,out]  AllocSize    Size of Buffer to be allocated.
  @param[in,out]  CurrentSize  Current size of Buffer.
  @param[in]      Skip         Levels of XML contents to be skipped.
**/
STATIC
VOID
XmlNodeExportRecursive (
  IN      CONST XML_NODE  *Node,
  IN OUT  CHAR8           **Buffer,
  IN OUT  UINT32          *AllocSize,
  IN OUT  UINT32          *CurrentSize,
  IN      UINT32          Skip
  )
{
  UINT32  Index;
  UINT32  NameLength;

  ASSERT (Node        != NULL);
  ASSERT (Buffer      != NULL);
  ASSERT (AllocSize   != NULL);
  ASSERT (CurrentSize != NULL);

  if (Skip != 0) {
    if (Node->Children != NULL) {
      for (Index = 0; Index < Node->Children->NodeCount; ++Index) {
        XmlNodeExportRecursive (Node->Children->NodeList[Index], Buffer, AllocSize, CurrentSize, Skip - 1);
      }
    }

    return;
  }

  NameLength = (UINT32) AsciiStrLen (Node->Name);

  XmlBufferAppend (Buffer, AllocSize, CurrentSize, "<", L_STR_LEN ("<"));
  XmlBufferAppend (Buffer, AllocSize, CurrentSize, Node->Name, NameLength);

  if (Node->Attributes != NULL) {
    XmlBufferAppend (Buffer, AllocSize, CurrentSize, " ", L_STR_LEN (" "));
    XmlBufferAppend (Buffer, AllocSize, CurrentSize, Node->Attributes, (UINT32) AsciiStrLen (Node->Attributes));
  }

  if (Node->Children != NULL || Node->Content != NULL) {
    XmlBufferAppend (Buffer, AllocSize, CurrentSize, ">", L_STR_LEN (">"));

    if (Node->Children != NULL) {
      for (Index = 0; Index < Node->Children->NodeCount; ++Index) {
        XmlNodeExportRecursive (Node->Children->NodeList[Index], Buffer, AllocSize, CurrentSize, 0);
      }
    } else {
      XmlBufferAppend (Buffer, AllocSize, CurrentSize, Node->Content, (UINT32) AsciiStrLen (Node->Content));
    }

    XmlBufferAppend (Buffer, AllocSize, CurrentSize, "</", L_STR_LEN ("</"));
    XmlBufferAppend (Buffer, AllocSize, CurrentSize, Node->Name, NameLength);
    XmlBufferAppend (Buffer, AllocSize, CurrentSize, ">", L_STR_LEN (">"));
  } else {
    XmlBufferAppend (Buffer, AllocSize, CurrentSize, "/>", L_STR_LEN ("/>"));
  }
}

/**
  Parse an XML fragment node.

  ---( Example without children )---
  <Node>Text</Node>
  ---

  ---( Example with children )---
  <Parent>
      <Child>Text</Child>
      <Child>Text</Child>
      <Test>Content</Test>
  </Parent>
  ---

  @param[in,out]  Parser      A pointer to the XML parser.
  @param[in,out]  References  A pointer to the XML references. Optional.

  @return  The parsed XML node.
**/
STATIC
XML_NODE *
XmlParseNode (
  IN OUT  XML_PARSER   *Parser,
  IN OUT  XML_REFLIST  *References  OPTIONAL
  )
{
  CONST CHAR8  *TagOpen;
  CONST CHAR8  *TagClose;
  CONST CHAR8  *Attributes;
  XML_NODE     *Node;
  XML_NODE     *Child;
  UINT32       ReferenceNumber;
  BOOLEAN      IsReference;
  BOOLEAN      SelfClosing;
  BOOLEAN      Unprefixed;
  BOOLEAN      HasChildren;

  ASSERT (Parser != NULL);

  XML_PARSER_INFO (Parser, "node");

  Attributes      = NULL;
  SelfClosing     = FALSE;
  Unprefixed      = FALSE;
  IsReference     = FALSE;
  ReferenceNumber = 0;

  //
  // Parse open tag.
  //
  TagOpen = XmlParseTagOpen (Parser, &SelfClosing, &Attributes);
  if (TagOpen == NULL) {
    if ('/' != XmlParserPeek (Parser, CURRENT_CHARACTER)) {
      XML_PARSER_ERROR (Parser, NO_CHARACTER, "XmlParseNode::tag_open");
    }
    return NULL;
  }

  XmlSkipWhitespace (Parser);

  Node = XmlNodeCreate (TagOpen, Attributes, NULL, XmlNodeReal (References, Attributes), NULL);
  if (Node == NULL) {
    XML_PARSER_ERROR (Parser, NO_CHARACTER, "XmlParseNode::node alloc fail");
    return NULL;
  }

  //
  // If tag ends with `/' it's self closing, skip content lookup.
  //
  if (SelfClosing) {
    return Node;
  }

  //
  // If the content does not start with '<', a text content is assumed.
  //
  if ('<' != XmlParserPeek (Parser, CURRENT_CHARACTER)) {
    Node->Content = XmlParseContent (Parser);

    if (Node->Content == NULL) {
      XML_PARSER_ERROR (Parser, 0, "XmlParseNode::content");
      XmlNodeFree (Node);
      return NULL;
    }

    //
    // All references must be defined sequentially.
    //
    if (References != NULL && Node->Attributes != NULL) {
      IsReference = XmlParseAttributeNumber (
        Node->Attributes,
        "ID=\"",
        L_STR_LEN ("ID=\""),
        &ReferenceNumber
        );
    }

    Unprefixed = TRUE;

  //
  // Otherwise children are to be expected.
  //
  } else {
    ++Parser->Level;

    if (Parser->Level > XML_PARSER_NEST_LEVEL) {
      XML_PARSER_ERROR (Parser, NO_CHARACTER, "XmlParseNode::level overflow");
      XmlNodeFree (Node);
      return NULL;
    }

    HasChildren = FALSE;

    while ('/' != XmlParserPeek (Parser, NEXT_CHARACTER)) {

      //
      // Parse child node.
      //
      Child = XmlParseNode (Parser, References);
      if (Child == NULL) {
        if ('/' == XmlParserPeek (Parser, CURRENT_CHARACTER)) {
          XML_PARSER_INFO (Parser, "child_end");
          Unprefixed = TRUE;
          break;
        }

        XML_PARSER_ERROR (Parser, NEXT_CHARACTER, "XmlParseNode::child");
        XmlNodeFree (Node);
        return NULL;
      }

      if (!XmlNodeChildPush (Node, Child)) {
        XML_PARSER_ERROR (Parser, NO_CHARACTER, "XmlParseNode::node push fail");
        XmlNodeFree (Node);
        XmlNodeFree (Child);
        return NULL;
      }

      HasChildren = TRUE;
    }

    --Parser->Level;

    if (!HasChildren && References != NULL && Attributes != NULL) {
      IsReference = XmlParseAttributeNumber (
        Node->Attributes,
        "ID=\"",
        L_STR_LEN ("ID=\""),
        &ReferenceNumber
        );
    }
  }

  //
  // Parse close tag.
  //
  TagClose = XmlParseTagClose (Parser, Unprefixed);
  if (TagClose == NULL) {
    XML_PARSER_ERROR (Parser, NO_CHARACTER, "XmlParseNode::tag close");
    XmlNodeFree (Node);
    return NULL;
  }

  //
  // Close tag has to match open tag.
  //
  if (AsciiStrCmp (TagOpen, TagClose) != 0) {
    XML_PARSER_ERROR (Parser, NO_CHARACTER, "XmlParseNode::tag missmatch");
    XmlNodeFree (Node);
    return NULL;
  }

  if (IsReference && !XmlPushReference (References, Node, ReferenceNumber)) {
    XML_PARSER_ERROR (Parser, 0, "XmlParseNode::reference");
    XmlNodeFree (Node);
    return NULL;
  }

  return Node;
}

XML_DOCUMENT *
XmlDocumentParse (
  IN OUT  CHAR8    *Buffer,
  IN      UINT32   Length,
  IN      BOOLEAN  WithRefs
  )
{
  XML_NODE      *Root;
  XML_DOCUMENT  *Document;
  XML_REFLIST   References;
  XML_PARSER    Parser;

  ASSERT (Buffer != NULL);

  //
  // Initialize parser.
  //
  ZeroMem (&Parser, sizeof (Parser));
  Parser.Buffer = Buffer;
  Parser.Length = Length;
  ZeroMem (&References, sizeof (References));

  //
  // An empty buffer can never contain a valid document.
  //
  if (Length == 0 || Length > XML_PARSER_MAX_SIZE) {
    XML_PARSER_ERROR (&Parser, NO_CHARACTER, "XmlDocumentParse::length is too small or too large");
    return NULL;
  }

  //
  // Parse the root node.
  //
  Root = XmlParseNode (&Parser, WithRefs ? &References : NULL);
  if (Root == NULL) {
    XML_PARSER_ERROR (&Parser, NO_CHARACTER, "XmlDocumentParse::parsing document failed");
    return NULL;
  }

  //
  // Return parsed document.
  //
  Document = AllocatePool (sizeof(XML_DOCUMENT));

  if (Document == NULL) {
    XML_PARSER_ERROR (&Parser, NO_CHARACTER, "XmlDocumentParse::document allocation failed");
    XmlNodeFree (Root);
    XmlFreeRefs (&References);
    return NULL;
  }

  Document->Buffer.Buffer = Buffer;
  Document->Buffer.Length = Length;
  Document->Root = Root;
  CopyMem (&Document->References, &References, sizeof (References));

  return Document;
}

CHAR8 *
XmlDocumentExport (
  IN   CONST XML_DOCUMENT  *Document,
  OUT  UINT32              *Length  OPTIONAL,
  IN   UINT32              Skip,
  IN   BOOLEAN             PrependPlistInfo
  )
{
  CHAR8   *Buffer;
  CHAR8   *NewBuffer;
  UINT32  AllocSize;
  UINT32  CurrentSize;
  UINT32  NewSize;

  ASSERT (Document != NULL);

  AllocSize = Document->Buffer.Length + 1;
  Buffer    = AllocatePool (AllocSize);
  if (Buffer == NULL) {
    XML_USAGE_ERROR ("XmlDocumentExport::failed to allocate");
    return NULL;
  }

  CurrentSize = 0;
  XmlNodeExportRecursive (Document->Root, &Buffer, &AllocSize, &CurrentSize, Skip);

  if (PrependPlistInfo) {
    //
    // XmlNodeExportRecursive returns a size that does not include the null terminator,
    // but the allocated buffer does. During this reallocation, we count the null terminator
    // of the plist header instead to ensure allocated buffer is the proper size.
    //
    if (OcOverflowAddU32 (CurrentSize, L_STR_SIZE (XML_PLIST_HEADER), &NewSize)) {
      FreePool (Buffer);
      return NULL;
    }

    NewBuffer = AllocatePool (NewSize);
    if (NewBuffer == NULL) {
      FreePool (Buffer);
      XML_USAGE_ERROR ("XmlDocumentExport::failed to allocate");
      return NULL;
    }
    CopyMem (NewBuffer, XML_PLIST_HEADER, L_STR_SIZE_NT (XML_PLIST_HEADER));
    CopyMem (&NewBuffer[L_STR_LEN (XML_PLIST_HEADER)], Buffer, CurrentSize);
    FreePool (Buffer);

    //
    // Null terminator is not included in size returned by XmlBufferAppend.
    //
    CurrentSize = NewSize - 1;
    Buffer      = NewBuffer;
  }

  if (Length != NULL) {
    *Length = CurrentSize;
  }

  //
  // Null terminator is not included in size returned by XmlBufferAppend,
  // but the buffer is allocated to include it.
  //
  Buffer[CurrentSize] = '\0';

  return Buffer;
}

VOID
XmlDocumentFree (
  IN OUT  XML_DOCUMENT  *Document
  )
{
  ASSERT (Document != NULL);

  XmlNodeFree (Document->Root);
  XmlFreeRefs (&Document->References);
  FreePool (Document);
}

XML_NODE *
XmlDocumentRoot (
  IN  CONST XML_DOCUMENT  *Document
  )
{
  ASSERT (Document != NULL);

  return Document->Root;
}

CONST CHAR8 *
XmlNodeName (
  IN  CONST XML_NODE  *Node
  )
{
  ASSERT (Node != NULL);

  return Node->Name;
}

CONST CHAR8 *
XmlNodeContent (
  IN  CONST XML_NODE  *Node
  )
{
  ASSERT (Node != NULL);

  return Node->Real != NULL ? Node->Real->Content : Node->Content;
}

VOID
XmlNodeChangeContent (
  IN OUT  XML_NODE     *Node,
  IN      CONST CHAR8  *Content
  )
{
  ASSERT (Node    != NULL);
  ASSERT (Content != NULL);

  if (Node->Real != NULL) {
    Node->Real->Content = Content;
  }
  Node->Content = Content;
}

UINT32
XmlNodeChildren (
  IN  CONST XML_NODE  *Node
  )
{
  ASSERT (Node != NULL);

  return Node->Children ? Node->Children->NodeCount : 0;
}

XML_NODE *
XmlNodeChild (
  IN  CONST XML_NODE  *Node,
  IN  UINT32          Child
  )
{
  ASSERT (Node != NULL);

  return Node->Children->NodeList[Child];
}

XML_NODE *
EFIAPI
XmlEasyChild (
  IN OUT  XML_NODE     *Node,
  IN      CONST CHAR8  *ChildName,
  ...
  )
{
  VA_LIST   Arguments;
  XML_NODE  *Next;
  XML_NODE  *Child;
  UINT32    Index;

  ASSERT (Node      != NULL);
  ASSERT (ChildName != NULL);

  VA_START (Arguments, ChildName);

  //
  // Descent to current child.
  //
  while (ChildName != NULL) {
    //
    // Interate through all children.
    //
    Next = NULL;

    for (Index = 0; Index < XmlNodeChildren (Node); ++Index) {
      Child = XmlNodeChild (Node, Index);

      if (AsciiStrCmp (XmlNodeName (Child), ChildName) != 0) {
        if (Next == NULL) {
          Next = Child;
        } else {
          //
          // Two children with the same name.
          //
          VA_END (Arguments);
          return NULL;
        }
      }
    }

    //
    // No child with that name found.
    //
    if (Next == NULL) {
      VA_END (Arguments);
      return NULL;
    }

    Node = Next;

    //
    // Find name of next child.
    //
    ChildName = VA_ARG (Arguments, CONST CHAR8 *);
  }

  VA_END (Arguments);

  //
  // Return current element.
  //
  return Node;
}

XML_NODE *
XmlNodeAppend (
  IN OUT  XML_NODE     *Node,
  IN      CONST CHAR8  *Name,
  IN      CONST CHAR8  *Attributes  OPTIONAL,
  IN      CONST CHAR8  *Content     OPTIONAL
  )
{
  XML_NODE  *NewNode;

  ASSERT (Node != NULL);
  ASSERT (Name != NULL);

  NewNode = XmlNodeCreate (Name, Attributes, Content, NULL, NULL);
  if (NewNode == NULL) {
    return NULL;
  }

  if (!XmlNodeChildPush (Node, NewNode)) {
    XmlNodeFree (NewNode);
    return NULL;
  }

  return NewNode;
}

XML_NODE *
XmlNodePrepend (
  IN OUT  XML_NODE     *Node,
  IN      CONST CHAR8  *Name,
  IN      CONST CHAR8  *Attributes,
  IN      CONST CHAR8  *Content
  )
{
  XML_NODE  *NewNode;

  ASSERT (Node       != NULL);
  ASSERT (Name       != NULL);
  ASSERT (Attributes != NULL);
  ASSERT (Content    != NULL);

  NewNode = XmlNodeAppend (Node, Name, Attributes, Content);
  if (NewNode == NULL) {
    return NULL;
  }

  CopyMem (&Node->Children->NodeList[1], &Node->Children->NodeList[0], (Node->Children->NodeCount - 1) * sizeof (Node->Children->NodeList[0]));
  Node->Children->NodeList[0] = NewNode;

  return NewNode;
}

<<<<<<< HEAD
VOID
XmlNodeRemoveByIndex (
  IN OUT  XML_NODE     *Node,
  IN      UINT32       Index
  )
{
  ASSERT (Node != NULL);
  ASSERT (Node->Children != NULL);
  ASSERT (Index < Node->Children->NodeCount);

  //
  // Free the Index-th XML node.
  //
  XmlNodeFree (Node->Children->NodeList[Index]);

  //
  // Overwrite the Index-th node with remaining nodes.
  //
  CopyMem (
    &Node->Children->NodeList[Index],
    &Node->Children->NodeList[Index+1],
    (Node->Children->NodeCount - 1 - Index) * sizeof (XML_NODE)
    );

  //
  // Drop the last entry as the node above has been removed.
  //
  ZeroMem (&Node->Children->NodeList[Node->Children->NodeCount-1], sizeof (XML_NODE));
  --Node->Children->NodeCount;
}

VOID
XmlNodeRemove (
  IN OUT  XML_NODE     *Node,
  IN      XML_NODE     *ChildNode
  )
{
  UINT32  Index;

  ASSERT (Node != NULL);
  ASSERT (Node->Children != NULL);
  ASSERT (ChildNode != NULL);

  for (Index = 0; CompareMem (Node->Children->NodeList[Index], ChildNode, sizeof (XML_NODE)) != 0; ++Index) {
    //
    // Locate ChildNode inside Node.
    //
  }
  ASSERT (Index < Node->Children->NodeCount);

  XmlNodeRemoveByIndex (Node, Index);
=======
CONST CHAR8 *
XmlUnescapeString (
  IN      CONST CHAR8  *String
  )
{
  UINTN  StringSize;
  CHAR8  *Buffer;
  CHAR8  *Pointer;

  ASSERT (String != NULL);

  StringSize = AsciiStrSize (String);
  Pointer = (CHAR8 *) AllocatePool (StringSize);
  if (Pointer == NULL) {
    return NULL;
  }

  Buffer = Pointer;

  while (*String != '\0') {
    if (*String == '&') {
      if (AsciiStrnCmp (String + 1, "apos;", L_STR_LEN ("apos;")) == 0) {
        *Pointer++ = '\'';
        String += L_STR_LEN ("&apos;");
      } else if (AsciiStrnCmp (String + 1, "quot;", L_STR_LEN ("quot;")) == 0) {
        *Pointer++ = '\"';
        String += L_STR_LEN ("&quot;");
      } else if (AsciiStrnCmp (String + 1, "amp;", L_STR_LEN ("amp;")) == 0) {
        *Pointer++ = '&';
        String += L_STR_LEN ("&amp;");
      } else if (AsciiStrnCmp (String + 1, "lt;", L_STR_LEN ("lt;")) == 0) {
        *Pointer++ = '<';
        String += L_STR_LEN ("&lt;");
      } else if (AsciiStrnCmp (String + 1, "gt;", L_STR_LEN ("gt;")) == 0) {
        *Pointer++ = '>';
        String += L_STR_LEN ("&gt;");
      } else {
        *Pointer++ = *String++;
      }
    } else {
      *Pointer++ = *String++;
    }
  }

  *Pointer = '\0';

  return (CONST CHAR8 *) Buffer;
>>>>>>> 77aa7e29
}

XML_NODE *
PlistDocumentRoot (
  IN  CONST XML_DOCUMENT  *Document
  )
{
  XML_NODE  *Node;

  ASSERT (Document != NULL);

  Node = Document->Root;

  if (AsciiStrCmp (XmlNodeName (Node), "plist") != 0) {
    XML_USAGE_ERROR ("PlistDocumentRoot::not plist root");
    return NULL;
  }

  if (XmlNodeChildren (Node) != 1) {
    XML_USAGE_ERROR ("PlistDocumentRoot::no single first node");
    return NULL;
  }

  return XmlNodeChild (Node, 0);
}

XML_NODE *
PlistNodeCast (
  IN  XML_NODE         *Node  OPTIONAL,
  IN  PLIST_NODE_TYPE  Type
  )
{
  UINT32  ChildrenNum;

  if (Node == NULL || Type == PLIST_NODE_TYPE_ANY) {
    return Node;
  }

  if (AsciiStrCmp (XmlNodeName (Node), PlistNodeTypes[Type]) != 0) {
    // XML_USAGE_ERROR ("PlistNodeType::wrong type");
    return NULL;
  }

  ChildrenNum = XmlNodeChildren (Node);

  switch (Type) {
    case PLIST_NODE_TYPE_DICT:
      if (ChildrenNum % 2 != 0) {
        XML_USAGE_ERROR ("PlistNodeType::dict has odd children");
        return NULL;
      }
      break;
    case PLIST_NODE_TYPE_ARRAY:
      break;
    case PLIST_NODE_TYPE_KEY:
    case PLIST_NODE_TYPE_INTEGER:
    case PLIST_NODE_TYPE_REAL:
      if (XmlNodeContent (Node) == NULL) {
        XML_USAGE_ERROR ("PlistNodeType::key or int have no content");
        return NULL;
      }
      // Fallthrough
    default:
      //
      // Only dictionaries and arrays are allowed to have child nodes.
      //
      if (ChildrenNum > 0) {
        XML_USAGE_ERROR ("PlistNodeType::non dict array has children");
        return NULL;
      }
      break;
  }

  return (XML_NODE *) Node;
}

UINT32
PlistDictChildren (
  IN  CONST XML_NODE  *Node
  )
{
  ASSERT (Node != NULL);

  return XmlNodeChildren (Node) / 2;
}

XML_NODE *
PlistDictChild (
  IN   CONST XML_NODE  *Node,
  IN   UINT32          Child,
  OUT  XML_NODE        **Value OPTIONAL
  )
{
  ASSERT (Node != NULL);

  Child *= 2;

  if (Value != NULL) {
    *Value = XmlNodeChild (Node, Child + 1);
  }

  return XmlNodeChild (Node, Child);
}

CONST CHAR8 *
PlistKeyValue (
  IN  XML_NODE  *Node  OPTIONAL
  )
{
 if (PlistNodeCast (Node, PLIST_NODE_TYPE_KEY) == NULL) {
    return NULL;
  }

  return XmlNodeContent (Node);
}

BOOLEAN
PlistStringValue (
  IN      XML_NODE  *Node   OPTIONAL,
     OUT  CHAR8     *Value,
  IN OUT  UINT32    *Size
  )
{
  CONST CHAR8  *Content;
  UINTN        Length;

  ASSERT (Value != NULL);
  ASSERT (Size  != NULL);

  if (PlistNodeCast (Node, PLIST_NODE_TYPE_STRING) == NULL) {
    return FALSE;
  }

  Content = XmlNodeContent (Node);
  if (Content == NULL) {
    Value[0] = '\0';
    *Size = 1;
    return TRUE;
  }

  Length = AsciiStrLen (Content);
  if (Length < *Size) {
    *Size = (UINT32) (Length + 1);
  }

  AsciiStrnCpyS (Value, *Size, Content, Length);
  return TRUE;
}

BOOLEAN
PlistDataValue (
  IN      XML_NODE  *Node    OPTIONAL,
  OUT     UINT8     *Buffer,
  IN OUT  UINT32    *Size
  )
{
  CONST CHAR8    *Content;
  UINTN          Length;
  EFI_STATUS     Status;

  ASSERT (Buffer != NULL);
  ASSERT (Size   != NULL);

  if (PlistNodeCast (Node, PLIST_NODE_TYPE_DATA) == NULL) {
    return FALSE;
  }

  Content = XmlNodeContent (Node);
  if (Content == NULL) {
    *Size = 0;
    return TRUE;
  }

  Length = *Size;
  Status = Base64Decode (Content, AsciiStrLen (Content), Buffer, &Length);

  if (!EFI_ERROR (Status) && (UINT32) Length == Length) {
    *Size = (UINT32) Length;
    return TRUE;
  }

  *Size = 0;
  return FALSE;
}

BOOLEAN
PlistBooleanValue (
  IN   XML_NODE  *Node   OPTIONAL,
  OUT  BOOLEAN   *Value
  )
{
  ASSERT (Value != NULL);

  if (PlistNodeCast (Node, PLIST_NODE_TYPE_TRUE) != NULL) {
    *Value = TRUE;
    return TRUE;
  }

  if (PlistNodeCast (Node, PLIST_NODE_TYPE_FALSE) != NULL) {
    *Value = FALSE;
    return TRUE;
  }

  return FALSE;
}

BOOLEAN
PlistIntegerValue (
  IN   XML_NODE  *Node   OPTIONAL,
  OUT  VOID      *Value,
  IN   UINT32    Size,
  IN   BOOLEAN   Hex
  )
{
  UINT64       Temp;
  CONST CHAR8  *TempStr;
  BOOLEAN      Negate;

  ASSERT (Value != NULL);

  if (PlistNodeCast (Node, PLIST_NODE_TYPE_INTEGER) == NULL) {
    return FALSE;
  }

  TempStr = XmlNodeContent (Node);

  while (*TempStr == ' ' || *TempStr == '\t') {
    ++TempStr;
  }

  Negate = *TempStr == '-';

  if (Negate) {
    ++TempStr;
  }

  if (Hex && TempStr[0] != '0' && TempStr[1] != 'x') {
    Hex = FALSE;
  }

  if (Hex) {
    Temp = AsciiStrHexToUint64 (TempStr);
  } else {
    Temp = AsciiStrDecimalToUint64 (TempStr);
  }

  //
  // May produce unexpected results when the value is too large, but just do not care.
  //
  if (Negate) {
    Temp = 0ULL - Temp;
  }

  switch (Size) {
    case sizeof (UINT64):
      *(UINT64 *) Value = Temp;
      return TRUE;
    case sizeof (UINT32):
      *(UINT32 *) Value = (UINT32) Temp;
      return TRUE;
    case sizeof (UINT16):
      *(UINT16 *) Value = (UINT16) Temp;
      return TRUE;
    case sizeof (UINT8):
      *(UINT8 *) Value = (UINT8) Temp;
      return TRUE;
    default:
      return FALSE;
  }
}

BOOLEAN
PlistMultiDataValue (
  IN      XML_NODE  *Node    OPTIONAL,
     OUT  VOID      *Buffer,
  IN OUT  UINT32    *Size
  )
{
  CONST CHAR8    *Content;
  UINTN          Length;
  EFI_STATUS     Status;

  ASSERT (Buffer != NULL);
  ASSERT (Size   != NULL);

  if (PlistNodeCast (Node, PLIST_NODE_TYPE_DATA) != NULL) {
    Content = XmlNodeContent (Node);
    if (Content != NULL) {

      Length = *Size;
      Status = Base64Decode (Content, AsciiStrLen (Content), Buffer, &Length);

      if (!EFI_ERROR (Status) && (UINT32) Length == Length) {
        *Size = (UINT32) Length;
      } else {
        return FALSE;
      }
    } else {
      *Size = 0;
    }
    return TRUE;
  }

  if (PlistNodeCast (Node, PLIST_NODE_TYPE_STRING) != NULL) {
    Content = XmlNodeContent (Node);
    if (Content != NULL) {
      Length = AsciiStrLen (Content);
      if (Length < *Size) {
        *Size = (UINT32) (Length + 1);
      }

      AsciiStrnCpyS (Buffer, *Size, Content, Length);
    } else {
      *(CHAR8 *) Buffer = '\0';
      *Size = 1;
    }
    return TRUE;
  }

  if (PlistNodeCast (Node, PLIST_NODE_TYPE_INTEGER) != NULL) {
    *(UINT32 *) Buffer = (UINT32) AsciiStrDecimalToUint64 (XmlNodeContent (Node));
    *Size = sizeof (UINT32);
    return TRUE;
  }

  if (PlistNodeCast (Node, PLIST_NODE_TYPE_TRUE) != NULL) {
    *(UINT8 *) Buffer = 1;
    *Size = sizeof (UINT8);
    return TRUE;
  }

  if (PlistNodeCast (Node, PLIST_NODE_TYPE_FALSE) != NULL) {
    *(UINT8 *) Buffer = 0;
    *Size = sizeof (UINT8);
    return TRUE;
  }

  return FALSE;
}

BOOLEAN
PlistStringSize (
  IN   XML_NODE  *Node  OPTIONAL,
  OUT  UINT32    *Size
  )
{
  CONST CHAR8  *Content;

  ASSERT (Size != NULL);

  if (PlistNodeCast (Node, PLIST_NODE_TYPE_STRING) == NULL) {
    return FALSE;
  }

  Content = XmlNodeContent (Node);
  if (Content != NULL) {
    *Size = (UINT32) AsciiStrSize (Content);
    return TRUE;
  }

  *Size = 0;
  return TRUE;
}

BOOLEAN
PlistDataSize (
  IN   XML_NODE  *Node  OPTIONAL,
  OUT  UINT32    *Size
  )
{
  CONST CHAR8  *Content;

  ASSERT (Size != NULL);

  if (PlistNodeCast (Node, PLIST_NODE_TYPE_DATA) == NULL) {
    return FALSE;
  }

  Content = XmlNodeContent (Node);
  if (Content != NULL) {
    *Size = (UINT32) AsciiStrLen (Content);
  } else {
    *Size = 0;
  }

  return TRUE;
}

BOOLEAN
PlistMultiDataSize (
  IN   XML_NODE  *Node  OPTIONAL,
  OUT  UINT32    *Size
  )
{
  CONST CHAR8  *Content;

  ASSERT (Size != NULL);

  if (PlistNodeCast (Node, PLIST_NODE_TYPE_DATA) != NULL) {
    Content = XmlNodeContent (Node);
    if (Content != NULL) {
      *Size = (UINT32) AsciiStrLen (Content);
    } else {
      *Size = 0;
    }
    return TRUE;
  }

  if (PlistNodeCast (Node, PLIST_NODE_TYPE_STRING) != NULL) {
    Content = XmlNodeContent (Node);
    if (Content != NULL) {
      *Size = (UINT32) (AsciiStrLen (Content) + 1);
    } else {
      *Size = 0;
    }
    return TRUE;
  }

  if (PlistNodeCast (Node, PLIST_NODE_TYPE_INTEGER) != NULL) {
    *Size = sizeof (UINT32);
    return TRUE;
  }

  if (PlistNodeCast (Node, PLIST_NODE_TYPE_TRUE) != NULL
    || PlistNodeCast (Node, PLIST_NODE_TYPE_FALSE) != NULL) {
    *Size = sizeof (UINT8);
    return TRUE;
  }

  return FALSE;
}<|MERGE_RESOLUTION|>--- conflicted
+++ resolved
@@ -1617,7 +1617,6 @@
   return NewNode;
 }
 
-<<<<<<< HEAD
 VOID
 XmlNodeRemoveByIndex (
   IN OUT  XML_NODE     *Node,
@@ -1669,7 +1668,8 @@
   ASSERT (Index < Node->Children->NodeCount);
 
   XmlNodeRemoveByIndex (Node, Index);
-=======
+}
+
 CONST CHAR8 *
 XmlUnescapeString (
   IN      CONST CHAR8  *String
@@ -1717,7 +1717,6 @@
   *Pointer = '\0';
 
   return (CONST CHAR8 *) Buffer;
->>>>>>> 77aa7e29
 }
 
 XML_NODE *
